# L3AFD: Lightweight eBPF Application Foundation Daemon

![L3AF_Logo](https://github.com/l3af-project/l3af-arch/blob/main/images/logos/Color/L3AF_logo.svg)

L3AFD is a crucial part of the L3AF ecosystem. For more information on L3AF see
https://l3af.io/

# Design

L3AFD is the primary component of the L3AF control plane. L3AFD is a daemon
that orchestrates and manages multiple eBPF programs, which we refer to as
Kernel Functions. L3AFD runs on each node where the user wishes to run Kernel
Functions. L3AFD reads configuration data and manages the execution and
monitoring of KFs running on the node.

L3AFD downloads pre-built eBPF programs from a user-configured file repository.
However, we envision the creation of a community-driven Kernel Function
Marketplace where L3AF users can obtain a variety of Kernel Functions developed
by multiple sources.

![L3AF Platform](https://github.com/l3af-project/l3af-arch/blob/main/images/L3AF_platform.png)

# Try it out

See our [L3AF Development Environment](https://github.com/l3af-project/l3af-arch/tree/main/dev_environment)
for a quick and easy way to try out L3AF on your local machine.

<<<<<<< HEAD
# Contributing

Contributing to L3afd is fun. To get started:
- [Contributing guide](https://github.com/l3af-project/l3af-arch/blob/main/CONTRIBUTING.md)
=======
# Building

To build on your local machine, do the following.

For Linux:
```
go build .
```

For Windows:
```
go build -tags WINDOWS .
```

# Testing

To test on your local machine, do the following.

For Linux:
```
go test ./...
```

For Windows:
```
go test -tags WINDOWS ./...
```
>>>>>>> 06c39243
<|MERGE_RESOLUTION|>--- conflicted
+++ resolved
@@ -25,12 +25,6 @@
 See our [L3AF Development Environment](https://github.com/l3af-project/l3af-arch/tree/main/dev_environment)
 for a quick and easy way to try out L3AF on your local machine.
 
-<<<<<<< HEAD
-# Contributing
-
-Contributing to L3afd is fun. To get started:
-- [Contributing guide](https://github.com/l3af-project/l3af-arch/blob/main/CONTRIBUTING.md)
-=======
 # Building
 
 To build on your local machine, do the following.
@@ -58,4 +52,7 @@
 ```
 go test -tags WINDOWS ./...
 ```
->>>>>>> 06c39243
+# Contributing
+
+Contributing to L3afd is fun. To get started:
+- [Contributing guide](https://github.com/l3af-project/l3af-arch/blob/main/CONTRIBUTING.md)